--- conflicted
+++ resolved
@@ -127,11 +127,7 @@
 
     return (
       <Layer className={classNames('recharts-reference-area', className)}>
-<<<<<<< HEAD
-        {this.renderRect(shape, { clipPath, ...this.props, ...rect })}
-=======
-        {this.constructor.renderRect(shape, { ...this.props, ...rect })}
->>>>>>> 3b807be3
+        {this.constructor.renderRect(shape, { clipPath, ...this.props, ...rect })}
         {Label.renderCallByParent(this.props, rect)}
       </Layer>
     );
