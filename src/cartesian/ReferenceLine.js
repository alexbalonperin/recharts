/**
 * @fileOverview Reference Line
 */
import React, { Component } from 'react';
import PropTypes from 'prop-types';
import _ from 'lodash';
import classNames from 'classnames';
import pureRender from '../util/PureRender';
import Layer from '../container/Layer';
import { PRESENTATION_ATTRIBUTES, getPresentationAttributes,
  filterEventAttributes } from '../util/ReactUtils';
import Label from '../component/Label';
import { ifOverflowMatches } from '../util/ChartUtils';
import { isNumOrStr } from '../util/DataUtils';
import { LabeledScaleHelper, rectWithCoords } from '../util/CartesianUtils';
import { warn } from '../util/LogUtils';

const renderLine = (option, props) => {
  let line;

  if (React.isValidElement(option)) {
    line = React.cloneElement(option, props);
  } else if (_.isFunction(option)) {
    line = option(props);
  } else {
    line = (
      <line
        {...props}
        className="recharts-reference-line-line"
      />
    );
  }

  return line;
};

@pureRender
class ReferenceLine extends Component {

  static displayName = 'ReferenceLine';

  static propTypes = {
    ...PRESENTATION_ATTRIBUTES,
    viewBox: PropTypes.shape({
      x: PropTypes.number,
      y: PropTypes.number,
      width: PropTypes.number,
      height: PropTypes.number,
    }),

    xAxis: PropTypes.object,
    yAxis: PropTypes.object,

    isFront: PropTypes.bool,
    alwaysShow: PropTypes.bool,
<<<<<<< HEAD
    ifOverflow: PropTypes.oneOf(['clip', 'discard', 'keep', 'extendDomain']),
=======
    ifOverflow: PropTypes.oneOf(['hidden', 'visible', 'discard', 'extendDomain']),
>>>>>>> db8313ae
    x: PropTypes.oneOfType([PropTypes.number, PropTypes.string]),
    y: PropTypes.oneOfType([PropTypes.number, PropTypes.string]),
    segment: PropTypes.arrayOf(PropTypes.shape({
      x: PropTypes.oneOfType([PropTypes.number, PropTypes.string]),
      y: PropTypes.oneOfType([PropTypes.number, PropTypes.string]),
    })),

    className: PropTypes.oneOfType([PropTypes.number, PropTypes.string]),
    yAxisId: PropTypes.oneOfType([PropTypes.string, PropTypes.number]),
    xAxisId: PropTypes.oneOfType([PropTypes.string, PropTypes.number]),

    shape: PropTypes.func,
  };

  static defaultProps = {
    isFront: false,
    ifOverflow: 'discard',
    xAxisId: 0,
    yAxisId: 0,
    fill: 'none',
    stroke: '#ccc',
    fillOpacity: 1,
    strokeWidth: 1,
  };

  getEndPoints(scales, isFixedX, isFixedY, isSegment) {
    const { viewBox: { x, y, width, height } } = this.props;

    if (isFixedY) {
      const { y: yCoord, yAxis: { orientation } } = this.props;
      const coord = scales.y.apply(yCoord);

      if (ifOverflowMatches(this.props, 'discard') &&
        !scales.y.isInRange(coord)) {
        return null;
      }

      const points = [
        { x: x + width, y: coord },
        { x, y: coord },
      ];
      return orientation === 'left' ? points.reverse() : points;
    } else if (isFixedX) {
      const { x: xCoord, xAxis: { orientation } } = this.props;
      const coord = scales.x.apply(xCoord);

      if (ifOverflowMatches(this.props, 'discard') &&
        !scales.x.isInRange(coord)) {
        return null;
<<<<<<< HEAD
      }

      const points = [
        { x: coord, y: y + height },
        { x: coord, y },
      ];
      return orientation === 'top' ? points.reverse() : points;
    } else if (isSegment) {
      const { segment } = this.props;

      const points = segment.map(p => scales.apply(p));

      if (ifOverflowMatches(this.props, 'discard') &&
        _.some(points, p => !scales.isInRange(p))) {
        return null;
      }

      return points;
=======
      }

      const points = [
        { x: coord, y: y + height },
        { x: coord, y },
      ];
      return orientation === 'top' ? points.reverse() : points;
>>>>>>> db8313ae
    }

    return null;
  }

  render() {
    const {
      x: fixedX,
      y: fixedY,
      segment,
      xAxis,
      yAxis,
      shape,
      className,
      alwaysShow,
      clipPathId,
    } = this.props;

    warn(alwaysShow !== undefined,
      'The alwaysShow prop is deprecated. Please use ifOverflow="extendDomain" instead.');

    const scales = LabeledScaleHelper.create({ x: xAxis.scale, y: yAxis.scale });

    const isX = isNumOrStr(fixedX);
    const isY = isNumOrStr(fixedY);
    const isSegment = segment && segment.length === 2;

    const endPoints = this.getEndPoints(scales, isX, isY, isSegment);
    if (!endPoints) { return null; }

    const [{ x: x1, y: y1 }, { x: x2, y: y2 }] = endPoints;

<<<<<<< HEAD
    const clipPath = ifOverflowMatches(this.props, 'clip') ?
=======
    const clipPath = ifOverflowMatches(this.props, 'hidden') ?
>>>>>>> db8313ae
      `url(#${clipPathId})` :
      undefined;

    const props = {
      clipPath,
      ...getPresentationAttributes(this.props),
      ...filterEventAttributes(this.props),
      x1,
      y1,
      x2,
      y2,
    };

    return (
      <Layer className={classNames('recharts-reference-line', className)}>
        {renderLine(shape, props)}
        {Label.renderCallByParent(this.props, rectWithCoords({ x1, y1, x2, y2 }))}
      </Layer>
    );
  }
}

export default ReferenceLine;<|MERGE_RESOLUTION|>--- conflicted
+++ resolved
@@ -53,11 +53,7 @@
 
     isFront: PropTypes.bool,
     alwaysShow: PropTypes.bool,
-<<<<<<< HEAD
-    ifOverflow: PropTypes.oneOf(['clip', 'discard', 'keep', 'extendDomain']),
-=======
     ifOverflow: PropTypes.oneOf(['hidden', 'visible', 'discard', 'extendDomain']),
->>>>>>> db8313ae
     x: PropTypes.oneOfType([PropTypes.number, PropTypes.string]),
     y: PropTypes.oneOfType([PropTypes.number, PropTypes.string]),
     segment: PropTypes.arrayOf(PropTypes.shape({
@@ -107,7 +103,6 @@
       if (ifOverflowMatches(this.props, 'discard') &&
         !scales.x.isInRange(coord)) {
         return null;
-<<<<<<< HEAD
       }
 
       const points = [
@@ -126,15 +121,6 @@
       }
 
       return points;
-=======
-      }
-
-      const points = [
-        { x: coord, y: y + height },
-        { x: coord, y },
-      ];
-      return orientation === 'top' ? points.reverse() : points;
->>>>>>> db8313ae
     }
 
     return null;
@@ -167,11 +153,7 @@
 
     const [{ x: x1, y: y1 }, { x: x2, y: y2 }] = endPoints;
 
-<<<<<<< HEAD
-    const clipPath = ifOverflowMatches(this.props, 'clip') ?
-=======
     const clipPath = ifOverflowMatches(this.props, 'hidden') ?
->>>>>>> db8313ae
       `url(#${clipPathId})` :
       undefined;
 
